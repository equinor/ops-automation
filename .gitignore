# See https://www.howtogeek.com/devops/how-to-set-up-gitignore-as-a-whitelist/ for more about using .gitignore as a whitelist.
# See https://help.github.com/articles/ignoring-files/ for more about ignoring files.

# Ignore all
*

# Enable whitelist function
!*/

# Whitelist files
!.gitignore
!README.md
!CODEOWNERS
<<<<<<< HEAD
!LICENSE
=======
!SECURITY.md
!CONTRIBUTING.md
>>>>>>> 65db4098

# Whitelist maps
!.github/*/*
!modules/powershell/*
!scripts/bash/*/*
!scripts/powershell/*

# Ignore names
*test*
*temporary*

# Ignore executables
*.exe
*.msi
*.appx
*.msix
*.bat

# Ignore binaries and symbols
*.pdb
*.dll
*.wixpdb

# Ignore packages
*.deb
*.tar.gz
*.zip
*.rpm
*.pkg
*.nupkg
*.AppImage

# Ignore extensions
*.log
*.env<|MERGE_RESOLUTION|>--- conflicted
+++ resolved
@@ -11,12 +11,9 @@
 !.gitignore
 !README.md
 !CODEOWNERS
-<<<<<<< HEAD
 !LICENSE
-=======
 !SECURITY.md
 !CONTRIBUTING.md
->>>>>>> 65db4098
 
 # Whitelist maps
 !.github/*/*
